--- conflicted
+++ resolved
@@ -258,16 +258,6 @@
 
         return function_response, instant_reponse
 
-<<<<<<< HEAD
-    def _play_audio(self, text: str):
-        response = self.openai.speak(text, self.config["openai"].get("tts_voice"))
-        if response is not None:
-            self.audio_player.stream_with_effects(
-                response.content,
-                self.config.get("features", {}).get("play_beep_on_receiving"),
-                self.config.get("features", {}).get("enable_radio_sound_effect"),
-                self.config.get("features", {}).get("enable_robot_sound_effect")
-=======
     async def _play_to_user(self, text: str):
         """Plays audio to the user using the configured TTS Provider (default: OpenAI TTS).
         Also adds sound effects if enabled in the configuration.
@@ -289,7 +279,6 @@
 
             await self.edge_tts.generate_speech(
                 text, filename="audio_output/edge_tts.mp3", voice=tts_voice
->>>>>>> 2b221a82
             )
             self.audio_player.play("audio_output/edge_tts.mp3")
         else:  # OpenAI TTS
@@ -299,6 +288,7 @@
                     response.content,
                     self.config.get("features", {}).get("play_beep_on_receiving"),
                     self.config.get("features", {}).get("enable_radio_sound_effect"),
+                    self.config.get("features", {}).get("enable_robot_sound_effect")
                 )
 
     def _execute_command(self, command: dict) -> str:
